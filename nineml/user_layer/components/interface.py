--- conflicted
+++ resolved
@@ -24,11 +24,7 @@
 
     def __init__(self, name, quantity):
         if not isinstance(quantity, Quantity):
-<<<<<<< HEAD
-            raise Exception("Value must be provided as a Quantity object")
-=======
             raise TypeError("Value must be provided as a Quantity object")
->>>>>>> 603b39a1
         self.name = name
         self.quantity = quantity
 
@@ -95,7 +91,7 @@
 
     def to_xml(self):
         if isinstance(self.value, float):
-            value_element = E.ScalarValue(repr(self.value))
+            value_element = E('Value', self.value)
         else:
             value_element = self.value.to_xml()
         kwargs = {'units': self.units} if self.units else {}
@@ -112,17 +108,12 @@
 
         `element` - should be an ElementTree Element instance.
         """
-<<<<<<< HEAD
         try:
             value_element = element.getchildren()[0]
         except IndexError:
             raise Exception("No child elements found in Quantity element only "
                             "'{}'".format(element.text))
-        if value_element.tag == NINEML + 'Value':
-=======
-        value_element = element.getchildren()[0]
         if value_element.tag == NINEML + 'ScalarValue':
->>>>>>> 603b39a1
             try:
                 value = float(value_element.text)
             except ValueError:
@@ -133,13 +124,13 @@
             value = Reference.from_xml(value_element, components)
         elif value_element.tag == NINEML + 'Component':
             value = BaseComponent.from_xml(value_element, components)
-        elif value_element.tag in (NINEML + 'ValueList',
-                                   NINEML + 'ExternalValueList'):
+        elif value_element.tag in (NINEML + 'ArrayValue',
+                                   NINEML + 'ExternalArrayValue'):
             raise NotImplementedError()
         else:
             raise Exception("Unrecognised element '{}' was expecting one of "
-                            "'Value', 'Reference', 'Component', 'ValueList', "
-                            "'ExternalValueList'".format(value_element.tag))
+                            "'Value', 'Reference', 'Component', 'ArrayValue', "
+                            "'ExternalArrayValue'".format(value_element.tag))
         units = element.attrib.get('units')
         return Quantity(value, units)
 
