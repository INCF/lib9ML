--- conflicted
+++ resolved
@@ -115,12 +115,6 @@
                                            for t in cls.class_types))).tag
         if class_type.startswith(NINEML):
             class_type = class_type[len(NINEML):]
-<<<<<<< HEAD
-        # TGC 1/15 Temporary fix until name is reverted (pending approval)
-        if class_type == "RandomDistribution":
-            class_type = "RandomDistribution"
-=======
->>>>>>> 675b7603
         return class_type
 
     tag_to_loader = {
